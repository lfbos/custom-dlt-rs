# Configuration Guide

Complete guide to configuring the blockchain using JSON config files and environment variables.

## 📚 Table of Contents

- [Overview](#overview)
- [Quick Start](#quick-start)
- [Configuration Priority](#configuration-priority)
- [Network Profiles](#network-profiles)
- [Configuration File Reference](#configuration-file-reference)
- [Environment Variables Reference](#environment-variables-reference)
- [Examples](#examples)
- [Docker Configuration](#docker-configuration)
- [Best Practices](#best-practices)

## Overview

This blockchain supports flexible configuration through:
- 📋 **JSON config files** - Primary configuration method (discoverable, validated)
- 🔧 **Environment variables** - Override specific values
- 📄 **.env files** - Legacy support
- 🏭 **Hardcoded defaults** - Fallback when no config provided

### Why JSON Config Files?

**Benefits:**
- ✅ **Discoverable** - All settings visible in one file
- ✅ **Validated** - Parse errors detected at startup (no silent failures from typos)
- ✅ **Self-documenting** - See all available options with their values
- ✅ **Version controllable** - Ship templates with your project
- ✅ **Type-safe** - Invalid types caught immediately
- ✅ **Still flexible** - Environment variables can override any setting

### Migration from .env

The system still supports `.env` files for backward compatibility, but JSON configs are recommended. See [Migration Guide](#migration-from-environment-variables) below.

## Quick Start

### Generate Default Configuration

<<<<<<< HEAD
=======
**Blockchain Configuration:**
>>>>>>> 5c57a02c
```bash
# Generate config.default.json template
cargo run --bin config_gen

# Copy it to use as your config
cp config.default.json config.json

# Edit config.json to customize settings
nano config.json

# Run your application (automatically loads config.json)
cargo run --bin node
```

<<<<<<< HEAD
=======
**Wallet Configuration:**
```bash
# Generate wallet.toml template
cargo run --bin good-wallet -- generate-config -o wallet.toml

# Edit wallet.toml to add your keys
nano wallet.toml

# Run the wallet
cargo run --bin good-wallet -- -c wallet.toml -n localhost:9000
```

>>>>>>> 5c57a02c
### Use Pre-configured Network Profile

```bash
# Testnet (2x faster blocks, easier mining)
cp config.testnet.json config.json

# Devnet (5x faster blocks, instant mining)
cp config.devnet.json config.json

# Start node
cargo run --bin node
```

## Configuration Priority

Settings are applied in this order (highest to lowest):

```
1. Environment variables  (highest priority)
   └─ Example: NODE_PORT=9001 cargo run --bin node
   
2. JSON config file (config.json)
   └─ Example: {"node": {"port": 9000}}
   
3. .env file in current directory (legacy support)
   └─ Example: NODE_PORT=9001 in .env
   
4. Hardcoded defaults  (lowest priority)
   └─ Fallback if no config file exists
```

### Example

```bash
# config.json contains: "port": 9000
→ Uses 9000

# Override with environment variable
NODE_PORT=9001 cargo run --bin node
→ Uses 9001 (env var wins!)

# No config.json exists
→ Uses 9000 (built-in default)
```

## Configuration File Reference

### JSON Structure

The configuration file has four main sections:

```json
{
  "network": { /* Consensus rules - must match across all nodes */ },
  "node": { /* Node-specific settings */ },
  "mining": { /* Miner configuration */ },
  "wallet": { /* Wallet UI settings */ }
}
```

For detailed field-by-field documentation, see [CONFIG_README.md](./CONFIG_README.md).

### Sample config.json

```json
{
  "network": {
    "network_id": "mainnet",
    "initial_reward": 50,
    "halving_interval": 210,
    "ideal_block_time": 10,
    "difficulty_update_interval": 50,
    "max_mempool_transaction_age": 600,
    "block_transaction_cap": 20,
    "min_target_hex": "0x0000FFFFFFFFFFFFFFFFFFFFFFFFFFFFFFFFFFFFFFFFFFFFFFFFFFFFFFFFFFFF"
  },
  "node": {
    "port": 9000,
    "blockchain_file": "./blockchain.cbor",
    "initial_peers": [],
    "mempool_cleanup_interval_secs": 30,
    "blockchain_save_interval_secs": 15,
    "max_peers": 50
  },
  "mining": {
    "mining_batch_size": 2000000,
    "template_fetch_interval_secs": 5,
    "node_address": "127.0.0.1:9000",
    "public_key_file": "miner.pub.pem"
  },
  "wallet": {
    "utxo_update_interval_secs": 20,
    "balance_display_update_interval_ms": 500,
    "node_address": "127.0.0.1:9000",
    "config_file": "wallet_config.toml"
  }
}
```

## Network Profiles

Pre-configured profiles for different use cases:

### Mainnet (Default)
**Purpose:** Standard network for regular operation

```bash
# Use default config or generate it
cargo run --bin config_gen
cp config.default.json config.json
```

**Parameters:**
- Block time: 10 seconds
- Halving: Every 210 blocks
- Difficulty adjustment: Every 50 blocks
- Block size: 20 transactions
- Port: 9000

### Testnet
**Purpose:** Faster network for testing without risk

```bash
cp config.testnet.json config.json
```

**Parameters:**
- Block time: 5 seconds (2x faster)
- Halving: Every 100 blocks
- Difficulty adjustment: Every 20 blocks  
- Block size: 10 transactions
- Easier difficulty
- Port: 19000

### Devnet
**Purpose:** Very fast network for development

```bash
cp config.devnet.json config.json
```

**Parameters:**
- Block time: 2 seconds (5x faster!)
- Halving: Every 50 blocks
- Difficulty adjustment: Every 10 blocks
- Block size: 5 transactions
- Instant mining (very easy difficulty)
- Port: 29000

## Environment Variables Reference

**Note:** Environment variables now serve as **overrides** to JSON config files. They are optional and should be used for:
- Quick testing/debugging
- CI/CD environments
- Docker deployments
- Overriding specific values without editing config files

For primary configuration, use JSON config files (see above).

### Network Consensus Parameters

These define the blockchain's consensus rules. **Changing these creates an incompatible network!**

| Variable | Type | Default | Description |
|----------|------|---------|-------------|
| `NETWORK_ID` | String | `mainnet` | Network identifier (mainnet/testnet/devnet) |
| `INITIAL_REWARD` | u64 | `50` | Initial block reward in whole coins |
| `HALVING_INTERVAL` | u64 | `210` | Blocks between reward halvings |
| `IDEAL_BLOCK_TIME` | u64 | `10` | Target seconds per block |
| `DIFFICULTY_UPDATE_INTERVAL` | u64 | `50` | Blocks between difficulty adjustments |
| `MAX_MEMPOOL_TX_AGE` | u64 | `600` | Max mempool transaction age (seconds) |
| `BLOCK_TX_CAP` | usize | `20` | Maximum transactions per block |
| `MIN_TARGET_HEX` | String | `0x0000FF...` | Minimum difficulty target (hex) |

### Node Parameters

| Variable | Type | Default | Description |
|----------|------|---------|-------------|
| `NODE_PORT` | u16 | `9000` | Port to listen on |
| `BLOCKCHAIN_FILE` | String | `./blockchain.cbor` | Blockchain data file path |
| `INITIAL_PEERS` | String | `""` | Comma-separated peer addresses |
| `MEMPOOL_CLEANUP_INTERVAL` | u64 | `30` | Mempool cleanup frequency (seconds) |
| `BLOCKCHAIN_SAVE_INTERVAL` | u64 | `15` | Blockchain save frequency (seconds) |
| `MAX_PEERS` | usize | `50` | Maximum peer connections |

### Miner Parameters

| Variable | Type | Default | Description |
|----------|------|---------|-------------|
| `MINER_NODE_ADDRESS` | String | `127.0.0.1:9000` | Node address to connect to |
| `MINER_PUBLIC_KEY` | String | `miner.pub.pem` | Public key file for rewards |
| `MINING_BATCH_SIZE` | usize | `2000000` | Nonces per batch |
| `TEMPLATE_FETCH_INTERVAL` | u64 | `5` | Template update frequency (seconds) |

### Wallet Parameters

| Variable | Type | Default | Description |
|----------|------|---------|-------------|
| `WALLET_NODE_ADDRESS` | String | `127.0.0.1:9000` | Node address to connect to |
| `WALLET_CONFIG_FILE` | String | `wallet_config.toml` | Wallet config file path |
| `UTXO_UPDATE_INTERVAL` | u64 | `20` | UTXO fetch frequency (seconds) |
| `BALANCE_UPDATE_INTERVAL_MS` | u64 | `500` | Balance display update (milliseconds) |

### Logging & Debug

| Variable | Type | Default | Description |
|----------|------|---------|-------------|
| `RUST_LOG` | String | `info` | Log level (error/warn/info/debug/trace) |
| `RUST_BACKTRACE` | String | `1` | Enable backtraces on panic |

## Examples

### Example 1: Run Testnet Locally

```bash
# Copy testnet config
cp config.testnet.json config.json

# Start node
cargo run --bin node

# Start miner
cargo run --bin miner

# Observe: Faster blocks, easier mining!
```

### Example 2: Custom Development Setup

Create `config.json`:
```json
{
  "network": {
    "network_id": "custom-dev",
    "ideal_block_time": 1,
    "min_target_hex": "0xFFFFFFFFFFFFFFFFFFFFFFFFFFFFFFFFFFFFFFFFFFFFFFFFFFFFFFFFFFFFFFFF",
    "initial_reward": 50,
    "halving_interval": 50,
    "difficulty_update_interval": 10,
    "max_mempool_transaction_age": 120,
    "block_transaction_cap": 5
  },
  "node": {
    "port": 9000,
    "blockchain_file": "./blockchain.cbor",
    "initial_peers": [],
    "mempool_cleanup_interval_secs": 10,
    "blockchain_save_interval_secs": 5,
    "max_peers": 10
  },
  "mining": {
    "mining_batch_size": 1000,
    "template_fetch_interval_secs": 1,
    "node_address": "127.0.0.1:9000",
    "public_key_file": "miner.pub.pem"
  },
  "wallet": {
    "utxo_update_interval_secs": 5,
    "balance_display_update_interval_ms": 250,
    "node_address": "127.0.0.1:9000",
    "config_file": "wallet_config.toml"
  }
}
```

Run:
```bash
cargo run --bin node
cargo run --bin miner
# Blocks mine almost instantly!
```

### Example 3: Multi-Node Network

**Node 1** (node1/config.json):
```json
{
  "network": { /* ... same network config ... */ },
  "node": {
    "port": 9000,
    "blockchain_file": "./node1.cbor",
    "initial_peers": []
  }
}
```

**Node 2** (node2/config.json):
```json
{
  "network": { /* ... same network config ... */ },
  "node": {
    "port": 9001,
    "blockchain_file": "./node2.cbor",
    "initial_peers": ["127.0.0.1:9000"]
  }
}
```

**Node 3** (node3/config.json):
```json
{
  "network": { /* ... same network config ... */ },
  "node": {
    "port": 9002,
    "blockchain_file": "./node3.cbor",
    "initial_peers": ["127.0.0.1:9000", "127.0.0.1:9001"]
  }
}
```

### Example 4: Override Single Parameter with Environment Variable

```bash
# Use config.json but override block time for quick test
IDEAL_BLOCK_TIME=5 cargo run --bin node

# Use config.json but enable debug logging
RUST_LOG=debug cargo run --bin miner

# Combine multiple overrides
IDEAL_BLOCK_TIME=3 BLOCK_TX_CAP=10 cargo run --bin node
```

### Example 5: Production-Like Setup

`config.production.json`:
```json
{
  "network": {
    "network_id": "mainnet",
    "initial_reward": 50,
    "halving_interval": 210,
    "ideal_block_time": 10,
    "difficulty_update_interval": 50,
    "max_mempool_transaction_age": 600,
    "block_transaction_cap": 20,
    "min_target_hex": "0x0000FFFFFFFFFFFFFFFFFFFFFFFFFFFFFFFFFFFFFFFFFFFFFFFFFFFFFFFFFFFF"
  },
  "node": {
    "port": 9000,
    "blockchain_file": "./blockchain.cbor",
    "initial_peers": [],
    "mempool_cleanup_interval_secs": 60,
    "blockchain_save_interval_secs": 60,
    "max_peers": 100
  },
  "mining": {
    "mining_batch_size": 2000000,
    "template_fetch_interval_secs": 5,
    "node_address": "127.0.0.1:9000",
    "public_key_file": "miner.pub.pem"
  },
  "wallet": {
    "utxo_update_interval_secs": 20,
    "balance_display_update_interval_ms": 500,
    "node_address": "127.0.0.1:9000",
    "config_file": "wallet_config.toml"
  }
}
```

## Docker Configuration

### Using JSON Config with Docker

Docker Compose can use JSON config files mounted as volumes:

```bash
# 1. Create config file
cargo run --bin config_gen
cp config.default.json config.json

# 2. Edit as needed
nano config.json

# 3. Start Docker (mounts config.json)
docker-compose up -d
```

### Network Profiles in Docker

**Mainnet:**
```bash
cp config.default.json config.json
docker-compose up -d
```

**Testnet:**
```bash
cp config.testnet.json config.json
docker-compose up -d
# Faster blocks, easier mining!
```

**Devnet:**
```bash
cp config.devnet.json config.json
docker-compose up -d
# Instant blocks for testing!
```

### Override with Environment Variables in Docker

You can still use environment variables to override config file values:

```bash
# Override specific values at runtime
NODE_PORT=9001 RUST_LOG=debug docker-compose up -d

# Or set in docker-compose.yml:
environment:
  - NETWORK_ID=testnet
  - IDEAL_BLOCK_TIME=7
  - RUST_LOG=debug
```

### Docker-Specific Variables

These control Docker deployment (in addition to blockchain params):

```bash
# Port mappings
NODE1_PORT=9000  # Host port for node1
NODE2_PORT=9001  # Host port for node2
NODE3_PORT=9002  # Host port for node3
```

## Best Practices

### 1. Use JSON Config Files for Persistent Settings

```bash
# ✅ Good: Settings in config.json
cp config.testnet.json config.json
cargo run --bin node

# ⚠️ Acceptable for quick tests: Env vars
IDEAL_BLOCK_TIME=5 cargo run --bin node

# ❌ Bad: Many env vars without config file
IDEAL_BLOCK_TIME=5 BLOCK_TX_CAP=10 NODE_PORT=9001 ... cargo run --bin node
```

### 2. Different Configs for Different Networks

```bash
project/
├── config.default.json    # Mainnet template (version controlled)
├── config.testnet.json    # Testnet template (version controlled)
├── config.devnet.json     # Devnet template (version controlled)
├── config.json           # Active config (gitignored)
├── config.production.json # Production settings (gitignored)
└── config.local.json     # Local development (gitignored)
```

Switch networks:
```bash
ln -sf config.testnet.json config.json  # Switch to testnet
cargo run --bin node

ln -sf config.default.json config.json  # Switch to mainnet
cargo run --bin node
```

### 3. Never Commit Active Config Files

```bash
# .gitignore should include:
config.json
config.local.json
config.production.json
*.local.json

# ✅ Always commit templates
config.default.json
config.testnet.json
config.devnet.json
```

### 4. Validate JSON Syntax

Always validate your JSON before deploying:

```bash
# Validate JSON syntax
jq . config.json

# Or let the application validate at startup
cargo run --bin node
# Look for: "✓ Loaded configuration from config.json"
```

### 5. Use Environment Variables for Overrides Only

```bash
# ✅ Good: Override specific values for testing
IDEAL_BLOCK_TIME=3 cargo run --bin node

# ✅ Good: CI/CD overrides
NODE_PORT=9001 cargo run --bin node

# ❌ Bad: All config via env vars (use JSON instead)
```

## Troubleshooting

### Config Not Loading

```bash
Problem: Changes to config.json don't apply

Solutions:
1. Check config.json is in current directory
   pwd
   ls -la config.json

2. Restart the application
   # Config is loaded on startup, not dynamically

3. Validate JSON syntax
   jq . config.json
   # Look for parse errors

4. Check application output
   cargo run --bin node
   # Should see: "✓ Loaded configuration from config.json"
```

### Invalid JSON

```bash
Error: Failed to parse config.json

Solutions:
1. Validate JSON syntax
   jq . config.json
   
2. Common JSON errors:
   - Trailing commas (not allowed)
   - Missing quotes around strings
   - Wrong types (string vs number)
   - Unescaped special characters

3. Use a template as reference
   cargo run --bin config_gen
   diff config.json config.default.json
```

### Invalid Values

```bash
Error: Type mismatch or invalid value

Solutions:
1. Check types match the specification
   "port": 9000      ✅ (number)
   "port": "9000"    ❌ (should be number, not string)

2. Check hex format
   "min_target_hex": "0xFF..."  ✅
   "min_target_hex": "FF..."    ❌ (needs 0x prefix)

3. Regenerate from defaults
   cargo run --bin config_gen
```

### Docker Not Using Config

```bash
Problem: docker-compose ignores config.json

Solutions:
1. Ensure config.json is mounted as volume in docker-compose.yml
   volumes:
     - ./config.json:/app/config.json

2. Rebuild containers
   docker-compose down
   docker-compose up --build -d

3. Check config.json exists in host directory
   ls -la config.json
```

## Advanced

### Load Config from Custom Path

You can load configuration from a custom path programmatically:

```rust
use btclib::config::BlockchainConfig;

// Load from custom path
let config = BlockchainConfig::load_from_file("path/to/my_config.json");
```

### Conditional Configuration

```bash
# Different settings based on environment
if [ "$ENV" == "production" ]; then
    cp config.production.json config.json
elif [ "$ENV" == "staging" ]; then
    cp config.testnet.json config.json
else
    cp config.devnet.json config.json
fi

cargo run --bin node
```

### Generate Config Programmatically

```rust
use btclib::config::BlockchainConfig;

// Generate default config
let config = BlockchainConfig::default();

// Save to file
config.save_to_file("generated_config.json")?;
```

Or from command line:

```bash
#!/bin/bash
# generate-config.sh

cargo run --bin config_gen config.$NETWORK.json
```

## Configuration in CI/CD

### GitHub Actions

```yaml
# .github/workflows/test.yml
steps:
  - name: Generate test config
    run: |
      cargo run --bin config_gen
      cp config.devnet.json config.json
  
  - name: Run tests
    run: cargo test --workspace
    env:
      RUST_LOG: debug
      IDEAL_BLOCK_TIME: 1  # Override for faster tests
```

### Docker Compose in CI

```yaml
steps:
  - name: Create test config
    run: |
      cargo run --bin config_gen
      cp config.testnet.json config.json
  
  - name: Start network
    run: docker-compose up -d
  
  - name: Run integration tests
    run: ./test-integration.sh
```

## Security Considerations

### Sensitive Variables

Some variables may contain sensitive information:

```bash
# ⚠️  Never commit these
MINER_PUBLIC_KEY=/path/to/secret/key.pem
WALLET_CONFIG_FILE=/path/with/private/keys.toml

# ✅ Use environment-specific configs
MINER_PUBLIC_KEY=${HOME}/.blockchain/miner.pub.pem
```

### Docker Secrets (Future Enhancement)

For production deployments:

```yaml
# docker-compose.yml
services:
  node:
    secrets:
      - blockchain_key
    environment:
      - PRIVATE_KEY_FILE=/run/secrets/blockchain_key

secrets:
  blockchain_key:
    file: ./secrets/blockchain.key
```

## Migration from Environment Variables

If you're currently using `.env` files and environment variables, here's how to migrate to JSON configs:

### Step 1: Generate Base Config

```bash
# Generate config.json from current defaults
cargo run --bin config_gen
```

### Step 2: Port Your Settings

**Old `.env`:**
```bash
NETWORK_ID=testnet
IDEAL_BLOCK_TIME=7
NODE_PORT=9001
BLOCKCHAIN_FILE=./my_chain.cbor
INITIAL_PEERS=127.0.0.1:9000
```

**New `config.json`:**
```json
{
  "network": {
    "network_id": "testnet",
    "ideal_block_time": 7,
    ...
  },
  "node": {
    "port": 9001,
    "blockchain_file": "./my_chain.cbor",
    "initial_peers": ["127.0.0.1:9000"],
    ...
  }
}
```

### Step 3: Verify It Works

```bash
# Test the new config
cargo run --bin node

# Should see: "✓ Loaded configuration from config.json"
```

### Step 4: Clean Up (Optional)

```bash
# Keep .env for backward compatibility or remove it
rm .env

# Environment variables still work as overrides!
NODE_PORT=9002 cargo run --bin node
```

### Benefits After Migration

✅ **Discoverability** - See all settings in one place
✅ **Validation** - Typos caught at startup
✅ **Type safety** - Wrong types = immediate error
✅ **Still flexible** - Env vars still override when needed

## Reference

### Configuration Files

- [config.default.json](./config.default.json) - Mainnet configuration template
- [config.testnet.json](./config.testnet.json) - Testnet configuration
- [config.devnet.json](./config.devnet.json) - Development configuration
- [CONFIG_README.md](./CONFIG_README.md) - Detailed field-by-field documentation

### Tools

- `cargo run --bin config_gen` - Generate default config files
- `jq . config.json` - Validate JSON syntax

### Legacy Support

The system still supports `.env` files for backward compatibility:
- Environment variables work as overrides
- `.env` files are still loaded (lower priority than JSON)
- All previous env var names still work

---

**Ready to configure?** 

```bash
cargo run --bin config_gen
cp config.default.json config.json
# Edit config.json to customize
cargo run --bin node
```
<|MERGE_RESOLUTION|>--- conflicted
+++ resolved
@@ -40,10 +40,7 @@
 
 ### Generate Default Configuration
 
-<<<<<<< HEAD
-=======
 **Blockchain Configuration:**
->>>>>>> 5c57a02c
 ```bash
 # Generate config.default.json template
 cargo run --bin config_gen
@@ -58,8 +55,6 @@
 cargo run --bin node
 ```
 
-<<<<<<< HEAD
-=======
 **Wallet Configuration:**
 ```bash
 # Generate wallet.toml template
@@ -72,7 +67,6 @@
 cargo run --bin good-wallet -- -c wallet.toml -n localhost:9000
 ```
 
->>>>>>> 5c57a02c
 ### Use Pre-configured Network Profile
 
 ```bash
